--- conflicted
+++ resolved
@@ -10,8 +10,6 @@
 import schedule
 import requests
 import time
-
-from slack_sdk import WebClient
 
 coloredlogs.install(level="INFO")
 log = logging.getLogger("main")
@@ -29,20 +27,13 @@
         self._logIn()
         pushover.init(self.config['pushover']['api_token'])
         self.pushoverClient = pushover.Client(self.config['pushover']['user_key'])
-        self.slackClient = WebClient(token=self.config['slack']['api_token'])
 
     def _createSession(self):
         self.session = requests.session()
         self.session.headers.update({
-<<<<<<< HEAD
-            'Custom-User-Agent': 'PatientPortal; 4.20.5; 4380E6AC-D291-4895-8B1B-F774C318BD7D; iOS; 14.5.1; iPhone8,1'})
-        self.session.headers.update({
-            'User-Agent': 'PatientPortal/4.20.5 (pl.luxmed.pp.LUX-MED; build:853; iOS 14.5.1) Alamofire/4.9.1'})
-=======
             'Custom-User-Agent': 'PatientPortal; 4.14.0; 4380E6AC-D291-4895-8B1B-F774C318BD7D; iOS; 13.5.1; iPhone8,1'})
         self.session.headers.update({
             'User-Agent': 'PatientPortal/4.14.0 (pl.luxmed.pp.LUX-MED; build:853; iOS 13.5.1) Alamofire/4.9.1'})
->>>>>>> d5700afb
         self.session.headers.update({'Accept-Language': 'en;q=1.0, en-PL;q=0.9, pl-PL;q=0.8, ru-PL;q=0.7, uk-PL;q=0.6'})
         self.session.headers.update({'Accept-Encoding': 'gzip;q=1.0, compress;q=0.5'})
 
@@ -132,13 +123,8 @@
         db.close()
 
     def _sendNotification(self, appointment):
-        try:
-            if self.config['luxmedsniper']['notification_provider'] == "pushover":
-                self.pushoverClient.send_message(self.config['pushover']['message_template'].format(**appointment, title=self.config['pushover']['title']))
-            else:
-                self.slackClient.chat_postMessage(channel=self.config['slack']['channel'], text=self.config['slack']['message_template'].format(**appointment, title=self.config['pushover']['title']))
-        except Exception as s:
-            log.error(s)
+        self.pushoverClient.send_message(self.config['pushover']['message_template'].format(
+            **appointment, title=self.config['pushover']['title']))
 
     def _isAlreadyKnown(self, appointment):
         db = shelve.open(self.config['misc']['notifydb'])
